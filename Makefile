# Makefile for Go Backend

# 变量定义
BINARY_NAME=go-backend
MAIN_PATH=./main.go

# 数据库驱动构建标签
DB_TAGS?=all

# 默认目标
.DEFAULT_GOAL := help

# 帮助信息
.PHONY: help
help: ## 显示帮助信息
	@echo "Available commands:"
	@grep -E '^[a-zA-Z_-]+:.*?## .*$$' $(MAKEFILE_LIST) | sort | awk 'BEGIN {FS = ":.*?## "}; {printf "\033[36m%-30s\033[0m %s\n", $$1, $$2}'
	@echo ""
	@echo "Database driver build tags:"
	@echo "  all        - 包含所有数据库驱动（默认）"
	@echo "  sqlite     - 仅包含 SQLite 驱动"
	@echo "  mysql      - 仅包含 MySQL 驱动"
	@echo "  postgres   - 仅包含 PostgreSQL 驱动"
	@echo "  clickhouse - 仅包含 ClickHouse 驱动"
	@echo "  sqlserver  - 仅包含 SQL Server 驱动"
	@echo "  oracle     - 仅包含 Oracle 驱动"
	@echo ""
	@echo "示例用法："
	@echo "  make build                    # 构建包含所有驱动的版本"
	@echo "  make build DB_TAGS=sqlite     # 构建仅包含 SQLite 驱动的版本"
	@echo "  make build DB_TAGS=\"mysql postgres\" # 构建包含 MySQL 和 PostgreSQL 驱动的版本"
<<<<<<< HEAD
=======
	@echo "  make swagger                  # 生成 Swagger 文档"
	@echo "  make run-with-swagger         # 生成文档并启动服务器"
	@echo "  make init-full                # 完整初始化项目（包括 Swagger）"
>>>>>>> fbcab019

# 初始化项目
.PHONY: init
init: ## 初始化项目（下载依赖和生成Ent代码）
	go mod tidy
	go install entgo.io/ent/cmd/ent@latest
	go generate ./ent

# 完整初始化项目
.PHONY: init-full
init-full: ## 完整初始化项目（包括依赖、Ent代码和Swagger文档）
	@echo "Initializing project..."
	go mod tidy
	go install entgo.io/ent/cmd/ent@latest
	@$(MAKE) install-swagger
	go generate ./ent
	@$(MAKE) swagger
	@echo "Project initialization completed!"

# 生成Ent代码
.PHONY: generate
generate: ## 生成Ent ORM代码
	go generate ./ent

# 生成Swagger文档
.PHONY: swagger
swagger: ## 生成Swagger API文档
	@echo "Generating Swagger documentation..."
	go run github.com/swaggo/swag/cmd/swag@latest init
	@echo "Swagger documentation generated successfully!"
	@echo "Swagger UI will be available at: http://localhost:8080/swagger/index.html"

# 安装Swagger工具
.PHONY: install-swagger
install-swagger: ## 安装Swagger CLI工具
	go install github.com/swaggo/swag/cmd/swag@latest

# 构建项目
.PHONY: build
build: ## 构建项目
	go build -tags "$(DB_TAGS)" -o $(BINARY_NAME) $(MAIN_PATH)

# 构建指定数据库驱动版本
.PHONY: build-sqlite
build-sqlite: ## 构建仅包含SQLite驱动的版本
	go build -tags "sqlite" -o $(BINARY_NAME)-sqlite $(MAIN_PATH)

.PHONY: build-mysql
build-mysql: ## 构建仅包含MySQL驱动的版本
	go build -tags "mysql" -o $(BINARY_NAME)-mysql $(MAIN_PATH)

.PHONY: build-postgres
build-postgres: ## 构建仅包含PostgreSQL驱动的版本
	go build -tags "postgres" -o $(BINARY_NAME)-postgres $(MAIN_PATH)

.PHONY: build-all-variants
build-all-variants: ## 构建所有单数据库驱动版本
	@echo "Building all database driver variants..."
	@$(MAKE) build-sqlite
	@$(MAKE) build-mysql
	@$(MAKE) build-postgres
	@echo "All variants built successfully!"

# 运行项目
.PHONY: run
run: ## 运行项目
	go run -tags "$(DB_TAGS)" $(MAIN_PATH)
<<<<<<< HEAD
=======

# 运行项目并生成Swagger文档
.PHONY: run-with-swagger
run-with-swagger: ## 生成Swagger文档并运行项目
	@echo "Generating Swagger documentation..."
	@$(MAKE) swagger
	@echo "Starting server with Swagger documentation..."
	@echo "Swagger UI: http://localhost:8080/swagger/index.html"
	@echo "Health Check: http://localhost:8080/health"
	go run -tags "$(DB_TAGS)" $(MAIN_PATH)
>>>>>>> fbcab019

# 运行项目（带热重载）
.PHONY: dev
dev: ## 开发模式运行（需要安装air）
	air

# 清理构建文件
.PHONY: clean
clean: ## 清理构建文件
	rm -f $(BINARY_NAME)*
<<<<<<< HEAD
=======
	rm -f ent.db

# 清理所有生成文件
.PHONY: clean-all
clean-all: ## 清理构建文件和生成的文档
	rm -f $(BINARY_NAME)*
>>>>>>> fbcab019
	rm -f ent.db
	rm -rf docs/

# 测试
.PHONY: test
test: ## 运行测试
	go test -v ./...

# 格式化代码
.PHONY: fmt
fmt: ## 格式化代码
	go fmt ./...

# 检查代码
.PHONY: lint
lint: ## 检查代码（需要安装golangci-lint）
	golangci-lint run

# 重置数据库
.PHONY: reset-db
reset-db: ## 重置数据库
	rm -f ent.db<|MERGE_RESOLUTION|>--- conflicted
+++ resolved
@@ -29,12 +29,9 @@
 	@echo "  make build                    # 构建包含所有驱动的版本"
 	@echo "  make build DB_TAGS=sqlite     # 构建仅包含 SQLite 驱动的版本"
 	@echo "  make build DB_TAGS=\"mysql postgres\" # 构建包含 MySQL 和 PostgreSQL 驱动的版本"
-<<<<<<< HEAD
-=======
 	@echo "  make swagger                  # 生成 Swagger 文档"
 	@echo "  make run-with-swagger         # 生成文档并启动服务器"
 	@echo "  make init-full                # 完整初始化项目（包括 Swagger）"
->>>>>>> fbcab019
 
 # 初始化项目
 .PHONY: init
@@ -102,8 +99,6 @@
 .PHONY: run
 run: ## 运行项目
 	go run -tags "$(DB_TAGS)" $(MAIN_PATH)
-<<<<<<< HEAD
-=======
 
 # 运行项目并生成Swagger文档
 .PHONY: run-with-swagger
@@ -114,7 +109,6 @@
 	@echo "Swagger UI: http://localhost:8080/swagger/index.html"
 	@echo "Health Check: http://localhost:8080/health"
 	go run -tags "$(DB_TAGS)" $(MAIN_PATH)
->>>>>>> fbcab019
 
 # 运行项目（带热重载）
 .PHONY: dev
@@ -125,15 +119,12 @@
 .PHONY: clean
 clean: ## 清理构建文件
 	rm -f $(BINARY_NAME)*
-<<<<<<< HEAD
-=======
 	rm -f ent.db
 
 # 清理所有生成文件
 .PHONY: clean-all
 clean-all: ## 清理构建文件和生成的文档
 	rm -f $(BINARY_NAME)*
->>>>>>> fbcab019
 	rm -f ent.db
 	rm -rf docs/
 
